/*
 * Copyright (c) 2004-2006 The Regents of The University of Michigan
 * All rights reserved.
 *
 * Redistribution and use in source and binary forms, with or without
 * modification, are permitted provided that the following conditions are
 * met: redistributions of source code must retain the above copyright
 * notice, this list of conditions and the following disclaimer;
 * redistributions in binary form must reproduce the above copyright
 * notice, this list of conditions and the following disclaimer in the
 * documentation and/or other materials provided with the distribution;
 * neither the name of the copyright holders nor the names of its
 * contributors may be used to endorse or promote products derived from
 * this software without specific prior written permission.
 *
 * THIS SOFTWARE IS PROVIDED BY THE COPYRIGHT HOLDERS AND CONTRIBUTORS
 * "AS IS" AND ANY EXPRESS OR IMPLIED WARRANTIES, INCLUDING, BUT NOT
 * LIMITED TO, THE IMPLIED WARRANTIES OF MERCHANTABILITY AND FITNESS FOR
 * A PARTICULAR PURPOSE ARE DISCLAIMED. IN NO EVENT SHALL THE COPYRIGHT
 * OWNER OR CONTRIBUTORS BE LIABLE FOR ANY DIRECT, INDIRECT, INCIDENTAL,
 * SPECIAL, EXEMPLARY, OR CONSEQUENTIAL DAMAGES (INCLUDING, BUT NOT
 * LIMITED TO, PROCUREMENT OF SUBSTITUTE GOODS OR SERVICES; LOSS OF USE,
 * DATA, OR PROFITS; OR BUSINESS INTERRUPTION) HOWEVER CAUSED AND ON ANY
 * THEORY OF LIABILITY, WHETHER IN CONTRACT, STRICT LIABILITY, OR TORT
 * (INCLUDING NEGLIGENCE OR OTHERWISE) ARISING IN ANY WAY OUT OF THE USE
 * OF THIS SOFTWARE, EVEN IF ADVISED OF THE POSSIBILITY OF SUCH DAMAGE.
 *
 * Authors: Kevin Lim
 */

#include <iostream>
#include <set>
#include <string>
#include <sstream>

#include "base/cprintf.hh"
#include "base/trace.hh"

#include "sim/faults.hh"
#include "cpu/exetrace.hh"
#include "mem/request.hh"

#include "cpu/base_dyn_inst.hh"

#define NOHASH
#ifndef NOHASH

#include "base/hashmap.hh"

unsigned int MyHashFunc(const BaseDynInst *addr)
{
    unsigned a = (unsigned)addr;
    unsigned hash = (((a >> 14) ^ ((a >> 2) & 0xffff))) & 0x7FFFFFFF;

    return hash;
}

typedef m5::hash_map<const BaseDynInst *, const BaseDynInst *, MyHashFunc>
my_hash_t;

my_hash_t thishash;
#endif

template <class Impl>
BaseDynInst<Impl>::BaseDynInst(StaticInstPtr _staticInst,
                               Addr inst_PC, Addr inst_NPC,
                               Addr inst_MicroPC,
                               Addr pred_PC, Addr pred_NPC,
                               Addr pred_MicroPC,
                               InstSeqNum seq_num, ImplCPU *cpu)
<<<<<<< HEAD
  : staticInst(machInst, inst_PC), traceData(NULL), cpu(cpu)
=======
  : staticInst(_staticInst), traceData(NULL), cpu(cpu)
>>>>>>> debf04ae
{
    seqNum = seq_num;

    bool nextIsMicro =
        staticInst->isMicroOp() && !staticInst->isLastMicroOp();

    PC = inst_PC;
    microPC = inst_MicroPC;
    if (nextIsMicro) {
        nextPC = inst_PC;
        nextNPC = inst_NPC;
        nextMicroPC = microPC + 1;
    } else {
        nextPC = inst_NPC;
        nextNPC = nextPC + sizeof(TheISA::MachInst);
        nextMicroPC = 0;
    }
    predPC = pred_PC;
    predNPC = pred_NPC;
    predMicroPC = pred_MicroPC;
    predTaken = false;

    initVars();
}

template <class Impl>
BaseDynInst<Impl>::BaseDynInst(TheISA::ExtMachInst inst,
                               Addr inst_PC, Addr inst_NPC,
                               Addr inst_MicroPC,
                               Addr pred_PC, Addr pred_NPC,
                               Addr pred_MicroPC,
                               InstSeqNum seq_num, ImplCPU *cpu)
  : staticInst(inst), traceData(NULL), cpu(cpu)
{
    seqNum = seq_num;

    bool nextIsMicro =
        staticInst->isMicroOp() && !staticInst->isLastMicroOp();

    PC = inst_PC;
    microPC = inst_MicroPC;
    if (nextIsMicro) {
        nextPC = inst_PC;
        nextNPC = inst_NPC;
        nextMicroPC = microPC + 1;
    } else {
        nextPC = inst_NPC;
        nextNPC = nextPC + sizeof(TheISA::MachInst);
        nextMicroPC = 0;
    }
    predPC = pred_PC;
    predNPC = pred_NPC;
    predMicroPC = pred_MicroPC;
    predTaken = false;

    initVars();
}

template <class Impl>
BaseDynInst<Impl>::BaseDynInst(StaticInstPtr &_staticInst)
    : staticInst(_staticInst), traceData(NULL)
{
    seqNum = 0;
    initVars();
}

template <class Impl>
void
BaseDynInst<Impl>::initVars()
{
    memData = NULL;
    effAddr = 0;
    effAddrValid = false;
    physEffAddr = 0;

    isUncacheable = false;
    reqMade = false;
    readyRegs = 0;

    instResult.integer = 0;
    recordResult = true;

    status.reset();

    eaCalcDone = false;
    memOpDone = false;

    lqIdx = -1;
    sqIdx = -1;

    // Eventually make this a parameter.
    threadNumber = 0;

    // Also make this a parameter, or perhaps get it from xc or cpu.
    asid = 0;

    // Initialize the fault to be NoFault.
    fault = NoFault;

    ++instcount;

    if (instcount > 1500) {
        cpu->dumpInsts();
#ifdef DEBUG
        dumpSNList();
#endif
        assert(instcount <= 1500);
    }

    DPRINTF(DynInst, "DynInst: [sn:%lli] Instruction created. Instcount=%i\n",
            seqNum, instcount);

#ifdef DEBUG
    cpu->snList.insert(seqNum);
#endif
}

template <class Impl>
BaseDynInst<Impl>::~BaseDynInst()
{
    if (memData) {
        delete [] memData;
    }

    if (traceData) {
        delete traceData;
    }

    fault = NoFault;

    --instcount;

    DPRINTF(DynInst, "DynInst: [sn:%lli] Instruction destroyed. Instcount=%i\n",
            seqNum, instcount);
#ifdef DEBUG
    cpu->snList.erase(seqNum);
#endif
}

#ifdef DEBUG
template <class Impl>
void
BaseDynInst<Impl>::dumpSNList()
{
    std::set<InstSeqNum>::iterator sn_it = cpu->snList.begin();

    int count = 0;
    while (sn_it != cpu->snList.end()) {
        cprintf("%i: [sn:%lli] not destroyed\n", count, (*sn_it));
        count++;
        sn_it++;
    }
}
#endif

template <class Impl>
void
BaseDynInst<Impl>::prefetch(Addr addr, unsigned flags)
{
    // This is the "functional" implementation of prefetch.  Not much
    // happens here since prefetches don't affect the architectural
    // state.
/*
    // Generate a MemReq so we can translate the effective address.
    MemReqPtr req = new MemReq(addr, thread->getXCProxy(), 1, flags);
    req->asid = asid;

    // Prefetches never cause faults.
    fault = NoFault;

    // note this is a local, not BaseDynInst::fault
    Fault trans_fault = cpu->translateDataReadReq(req);

    if (trans_fault == NoFault && !(req->isUncacheable())) {
        // It's a valid address to cacheable space.  Record key MemReq
        // parameters so we can generate another one just like it for
        // the timing access without calling translate() again (which
        // might mess up the TLB).
        effAddr = req->vaddr;
        physEffAddr = req->paddr;
        memReqFlags = req->flags;
    } else {
        // Bogus address (invalid or uncacheable space).  Mark it by
        // setting the eff_addr to InvalidAddr.
        effAddr = physEffAddr = MemReq::inval_addr;
    }

    if (traceData) {
        traceData->setAddr(addr);
    }
*/
}

template <class Impl>
void
BaseDynInst<Impl>::writeHint(Addr addr, int size, unsigned flags)
{
    // Not currently supported.
}

/**
 * @todo Need to find a way to get the cache block size here.
 */
template <class Impl>
Fault
BaseDynInst<Impl>::copySrcTranslate(Addr src)
{
    // Not currently supported.
    return NoFault;
}

/**
 * @todo Need to find a way to get the cache block size here.
 */
template <class Impl>
Fault
BaseDynInst<Impl>::copy(Addr dest)
{
    // Not currently supported.
    return NoFault;
}

template <class Impl>
void
BaseDynInst<Impl>::dump()
{
    cprintf("T%d : %#08d `", threadNumber, PC);
    std::cout << staticInst->disassemble(PC);
    cprintf("'\n");
}

template <class Impl>
void
BaseDynInst<Impl>::dump(std::string &outstring)
{
    std::ostringstream s;
    s << "T" << threadNumber << " : 0x" << PC << " "
      << staticInst->disassemble(PC);

    outstring = s.str();
}

template <class Impl>
void
BaseDynInst<Impl>::markSrcRegReady()
{
    if (++readyRegs == numSrcRegs()) {
        setCanIssue();
    }
}

template <class Impl>
void
BaseDynInst<Impl>::markSrcRegReady(RegIndex src_idx)
{
    _readySrcRegIdx[src_idx] = true;

    markSrcRegReady();
}

template <class Impl>
bool
BaseDynInst<Impl>::eaSrcsReady()
{
    // For now I am assuming that src registers 1..n-1 are the ones that the
    // EA calc depends on.  (i.e. src reg 0 is the source of the data to be
    // stored)

    for (int i = 1; i < numSrcRegs(); ++i) {
        if (!_readySrcRegIdx[i])
            return false;
    }

    return true;
}<|MERGE_RESOLUTION|>--- conflicted
+++ resolved
@@ -68,11 +68,7 @@
                                Addr pred_PC, Addr pred_NPC,
                                Addr pred_MicroPC,
                                InstSeqNum seq_num, ImplCPU *cpu)
-<<<<<<< HEAD
-  : staticInst(machInst, inst_PC), traceData(NULL), cpu(cpu)
-=======
   : staticInst(_staticInst), traceData(NULL), cpu(cpu)
->>>>>>> debf04ae
 {
     seqNum = seq_num;
 
